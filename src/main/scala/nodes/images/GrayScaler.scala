--- conflicted
+++ resolved
@@ -6,14 +6,6 @@
 /**
  * Converts an input images to NTSC-standard grayscale.
  */
-<<<<<<< HEAD
 case object GrayScaler extends Transformer[Image,Image] {
-
-  def apply(in: RDD[Image]): RDD[Image] = {
-    in.map(ImageUtils.toGrayScale)
-  }
-=======
-class GrayScaler extends Transformer[Image,Image] {
   override def apply(in: Image): Image = ImageUtils.toGrayScale(in)
->>>>>>> 3ad1796e
 }